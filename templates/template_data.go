--- conflicted
+++ resolved
@@ -91,7 +91,7 @@
 
 	generatorURL, err := url.Parse(extended.GeneratorURL)
 	if err != nil {
-		logger.Debug("failed to parse generator URL while extending template data", "url", extended.GeneratorURL, "err", err.Error())
+		level.Debug(logger).Log("msg", "failed to parse generator URL while extending template data", "url", extended.GeneratorURL, "error", err.Error())
 		return extended
 	}
 
@@ -109,16 +109,6 @@
 			u.RawQuery = "viewPanel=" + panelID
 			extended.PanelURL = u.String()
 		}
-<<<<<<< HEAD
-=======
-
-		generatorURL, err := url.Parse(extended.GeneratorURL)
-		if err != nil {
-			level.Debug(logger).Log("msg", "failed to parse generator URL while extending template data", "url", extended.GeneratorURL, "error", err.Error())
-			return extended
-		}
-
->>>>>>> 793c6721
 		dashboardURL, err := url.Parse(extended.DashboardURL)
 		if err != nil {
 			level.Debug(logger).Log("msg", "failed to parse dashboard URL while extending template data", "url", extended.DashboardURL, "error", err.Error())
