--- conflicted
+++ resolved
@@ -57,15 +57,6 @@
 		require.NoError(t, err)
 		require.Len(t, integrations, qty)
 
-<<<<<<< HEAD
-		t.Run("should call logger factory for each config", func(t *testing.T) {
-			require.Len(t, loggerNames, qty)
-		})
-		t.Run("should call webhook factory for each config that needs it", func(t *testing.T) {
-			require.Len(t, webhooks, 18) // we have 18 notifiers that support webhook
-		})
-=======
->>>>>>> c475b1a5
 		t.Run("should call email factory for each config that needs it", func(t *testing.T) {
 			require.Len(t, emails, 1) // we have only email notifier that needs sender
 		})
