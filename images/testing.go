--- conflicted
+++ resolved
@@ -28,9 +28,8 @@
 	return nil, ErrImageNotFound
 }
 
-<<<<<<< HEAD
 // GetImageURL returns the URL of the image associated with a given alert.
-func (f *FakeImageStore) GetImageURL(_ context.Context, alert types.Alert) (string, error) {
+func (f *FakeProvider) GetImageURL(_ context.Context, alert types.Alert) (string, error) {
 	uri, err := getImageURI(alert)
 	if err != nil {
 		return "", err
@@ -45,7 +44,7 @@
 }
 
 // GetRawImage returns an io.Reader to read the bytes of the image associated with a given alert.
-func (f *FakeImageStore) GetRawImage(_ context.Context, alert types.Alert) (io.Reader, error) {
+func (f *FakeProvider) GetRawImage(_ context.Context, alert types.Alert) (io.Reader, error) {
 	uri, err := getImageURI(alert)
 	if err != nil {
 		return nil, err
@@ -69,10 +68,7 @@
 	return string(uri), nil
 }
 
-// NewFakeImageStore returns an image store with N test images.
-=======
 // NewFakeProvider returns an image provider with N test images.
->>>>>>> 5828396a
 // Each image has a token and a URL, but does not have a file on disk.
 func NewFakeProvider(n int) Provider {
 	p := FakeProvider{}
