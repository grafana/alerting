package slack

import (
	"bytes"
	"context"
	"crypto/tls"
	"encoding/json"
	"errors"
	"fmt"
	"io"
	"mime/multipart"
	"net"
	"net/http"
	"net/url"
	"path"
	"strings"
	"time"

	"github.com/go-kit/log/level"
	amConfig "github.com/prometheus/alertmanager/config"
	"github.com/prometheus/alertmanager/notify"
	"github.com/prometheus/common/model"

	"github.com/prometheus/alertmanager/types"

	"github.com/go-kit/log"

	"github.com/grafana/alerting/images"
	"github.com/grafana/alerting/receivers"
	"github.com/grafana/alerting/templates"
)

const (
	// maxImagesPerThreadTs is the maximum number of images that can be posted as
	// replies to the same thread_ts. It should prevent tokens from exceeding the
	// rate limits for uploads https://api.slack.com/docs/rate-limits#tier_t2
	maxImagesPerThreadTs        = 5
	maxImagesPerThreadTsMessage = "There are more images than can be shown here. To see the panels for all firing and resolved alerts please check Grafana"
	footerIconURL               = "https://grafana.com/static/assets/img/fav32.png"
)

// APIURL of where the notification payload is sent. It is public to be overridable in integration tests.
var APIURL = "https://slack.com/api/chat.postMessage"

var (
	slackClient = &http.Client{
		Timeout: time.Second * 30,
		Transport: &http.Transport{
			TLSClientConfig: &tls.Config{
				Renegotiation: tls.RenegotiateFreelyAsClient,
			},
			Proxy: http.ProxyFromEnvironment,
			DialContext: (&net.Dialer{
				Timeout: 30 * time.Second,
			}).DialContext,
			TLSHandshakeTimeout: 5 * time.Second,
		},
	}
)

type sendMessageFunc func(ctx context.Context, req *http.Request, logger log.Logger) (slackMessageResponse, error)

type initFileUploadFunc func(ctx context.Context, req *http.Request, logger log.Logger) (*FileUploadURLResponse, error)

type uploadFileFunc func(ctx context.Context, req *http.Request, logger log.Logger) error

type completeFileUploadFunc func(ctx context.Context, req *http.Request, logger log.Logger) error

// https://api.slack.com/reference/messaging/attachments#legacy_fields - 1024, no units given, assuming runes or characters.
const slackMaxTitleLenRunes = 1024

// Notifier is responsible for sending
// alert notification to Slack.
type Notifier struct {
	*receivers.Base
	tmpl                 *templates.Template
	images               images.Provider
	webhookSender        receivers.WebhookSender
	sendMessageFn        sendMessageFunc
	initFileUploadFn     initFileUploadFunc
	uploadFileFn         uploadFileFunc
	completeFileUploadFn completeFileUploadFunc
	settings             Config
	appVersion           string
}

// isIncomingWebhook returns true if the settings are for an incoming webhook.
func isIncomingWebhook(s Config) bool {
	return s.Token == ""
}

// endpointURL returns the combined URL for the endpoint based on the config and apiMethod
func endpointURL(s Config, apiMethod string) (string, error) {
	u, err := url.Parse(s.URL)
	if err != nil {
		return "", fmt.Errorf("failed to parse URL: %w", err)
	}
	dir, _ := path.Split(u.Path)
	u.Path = path.Join(dir, apiMethod)
	return u.String(), nil
}

func New(cfg Config, meta receivers.Metadata, template *templates.Template, sender receivers.WebhookSender, images images.Provider, logger log.Logger, appVersion string) *Notifier {
	return &Notifier{
		Base:                 receivers.NewBase(meta, logger),
		settings:             cfg,
		images:               images,
		webhookSender:        sender,
		sendMessageFn:        sendSlackMessage,
		initFileUploadFn:     initFileUpload,
		uploadFileFn:         uploadFile,
		completeFileUploadFn: completeFileUpload,
		tmpl:                 template,
		appVersion:           appVersion,
	}
}

// slackMessage is the slackMessage for sending a slack notification.
type slackMessage struct {
	Channel     string                   `json:"channel,omitempty"`
	Text        string                   `json:"text,omitempty"`
	Username    string                   `json:"username,omitempty"`
	IconEmoji   string                   `json:"icon_emoji,omitempty"`
	IconURL     string                   `json:"icon_url,omitempty"`
	Attachments []attachment             `json:"attachments"`
	Blocks      []map[string]interface{} `json:"blocks,omitempty"`
	ThreadTs    string                   `json:"thread_ts,omitempty"`
}

// attachment is used to display a richly-formatted message block.
type attachment struct {
	Title      string                `json:"title,omitempty"`
	TitleLink  string                `json:"title_link,omitempty"`
	Text       string                `json:"text"`
	ImageURL   string                `json:"image_url,omitempty"`
	Fallback   string                `json:"fallback"`
	Fields     []amConfig.SlackField `json:"fields,omitempty"`
	Footer     string                `json:"footer"`
	FooterIcon string                `json:"footer_icon"`
	Color      string                `json:"color,omitempty"`
	Ts         int64                 `json:"ts,omitempty"`
	Pretext    string                `json:"pretext,omitempty"`
	MrkdwnIn   []string              `json:"mrkdwn_in,omitempty"`
}

// generic api response from slack
type CommonAPIResponse struct {
	OK    bool   `json:"ok"`
	Error string `json:"error,omitempty"`
}

// the response from the slack API when sending a message (i.e. chat.postMessage)
type slackMessageResponse struct {
	Ts      string `json:"ts"`
	Channel string `json:"channel"`
}

// the response to get the URL to upload a file to (files.getUploadURLExternal)
type FileUploadURLResponse struct {
	UploadURL string `json:"upload_url"`
	FileID    string `json:"file_id"`
}

type CompleteFileUploadRequest struct {
	Files []struct {
		ID string `json:"id"`
	} `json:"files"`
	ChannelID      string `json:"channel_id"`
	ThreadTs       string `json:"thread_ts"`
	InitialComment string `json:"initial_comment"`
}

// Notify sends an alert notification to Slack.
func (sn *Notifier) Notify(ctx context.Context, alerts ...*types.Alert) (bool, error) {
	l := sn.GetLogger(ctx)
	level.Debug(l).Log("msg", "Creating slack message", "alerts", len(alerts))

	m, data, err := sn.createSlackMessage(ctx, alerts, l)
	if err != nil {
		level.Error(l).Log("msg", "Failed to create Slack message", "err", err)
		return false, fmt.Errorf("failed to create Slack message: %w", err)
	}

	slackResp, err := sn.sendSlackMessage(ctx, m, l)
	if err != nil {
		level.Error(l).Log("msg", "Failed to send Slack message", "err", err)
		return false, fmt.Errorf("failed to send Slack message: %w", err)
	}

	// Do not upload images if using an incoming webhook as incoming webhooks cannot upload files
	if !isIncomingWebhook(sn.settings) {
		if err := images.WithStoredImages(ctx, l, sn.images, func(index int, image images.Image) error {
			// If we have exceeded the maximum number of images for this threadTs
			// then tell the recipient and stop iterating subsequent images
			if index >= maxImagesPerThreadTs {
				if _, err := sn.sendSlackMessage(ctx, &slackMessage{
					Channel:  sn.settings.Recipient,
					Text:     maxImagesPerThreadTsMessage,
					ThreadTs: slackResp.Ts,
				}, l); err != nil {
					level.Error(l).Log("msg", "Failed to send Slack message", "err", err)
				}
				return images.ErrImagesDone
			}
			title, text := initialCommentForImage(data.Alerts[index])
			// settings.Recipient can be either a channel name or ID. However, file upload v2 requires channel ID only.
			// chat.postMessage API returns channel ID in slackResp.Channel, so we use it when it exists as a more
			// reliable source of the channel ID.
			channelID := sn.settings.Recipient
			if slackResp.Channel != "" {
				channelID = slackResp.Channel
			}
<<<<<<< HEAD
			err := sn.uploadImage(ctx, image, channelID, fmt.Sprintf("%s, %s", title, text), slackResp.Ts)
			if err != nil {
				// Failed to upload image. This could either be due to the raw image not being available or an error
				// in the upload process. If the image provider doesn't support uploading we attempt to fallback to
				// a normal reply with attached image URL.
				if !errors.Is(err, images.ErrImageUploadNotSupported) {
					return err
				}
				if image.URL == "" {
					return nil
				}
				imageMessage := &slackMessage{
					Channel:   channelID,
					Username:  m.Username,
					IconEmoji: m.IconEmoji,
					IconURL:   m.IconURL,
					ThreadTs:  slackResp.Ts,
					Attachments: []attachment{
						{
							Color:      templates.DefaultMessageColor,
							Title:      title,
							Fallback:   text,
							Footer:     "Grafana v" + sn.appVersion,
							FooterIcon: footerIconURL,
							Ts:         time.Now().Unix(),
							ImageURL:   image.URL,
							Text:       text,
						},
					},
				}
				_, err := sn.sendSlackMessage(ctx, imageMessage)
				if err != nil {
					return fmt.Errorf("failed to send fallback image message: %w", err)
				}
			}
			return nil
=======
			return sn.uploadImage(ctx, image, channelID, comment, slackResp.Ts, l)
>>>>>>> 6e476b0b
		}, alerts...); err != nil {
			// Do not return an error here as we might have exceeded the rate limit for uploading files
			level.Error(l).Log("msg", "Failed to upload image", "err", err)
		}
	}

	return true, nil
}

// commonAlertGeneratorURL returns the common GeneratorURL for all alerts, or an empty string if they differ.
func commonAlertGeneratorURL(_ context.Context, alerts templates.ExtendedAlerts) string {
	if len(alerts[0].GeneratorURL) == 0 {
		return ""
	}
	firstURL := alerts[0].GeneratorURL
	for _, a := range alerts {
		if a.GeneratorURL != firstURL {
			return ""
		}
	}
	return firstURL
}

func (sn *Notifier) createSlackMessage(ctx context.Context, alerts []*types.Alert, l log.Logger) (*slackMessage, *templates.ExtendedData, error) {
	var tmplErr error
	tmpl, data := templates.TmplText(ctx, sn.tmpl, alerts, l, &tmplErr)
	ruleURL := receivers.JoinURLPath(sn.tmpl.ExternalURL.String(), "/alerting/list", l)

	// If all alerts have the same GeneratorURL, use that.
	if commonGeneratorURL := commonAlertGeneratorURL(ctx, data.Alerts); commonGeneratorURL != "" {
		ruleURL = commonGeneratorURL
	}

	title, truncated := receivers.TruncateInRunes(tmpl(sn.settings.Title), slackMaxTitleLenRunes)
	if truncated {
		key, err := notify.ExtractGroupKey(ctx)
		if err != nil {
			return nil, nil, err
		}
		level.Warn(l).Log("msg", "Truncated title", "key", key, "max_runes", slackMaxTitleLenRunes)
	}
	if tmplErr != nil {
		level.Warn(l).Log("msg", "failed to template Slack title", "err", tmplErr.Error())
		// Reset the error as we have logged it.
		// This is more important than it looks, as otherwise the subsequent calls to tmpl(sn.settings.Text) would
		// return emptry, thus not setting important settings for delivery, such as Channel.
		tmplErr = nil
	}

	req := &slackMessage{
		Channel:   tmpl(sn.settings.Recipient),
		Username:  tmpl(sn.settings.Username),
		IconEmoji: tmpl(sn.settings.IconEmoji),
		IconURL:   tmpl(sn.settings.IconURL),
		// TODO: We should use the Block Kit API instead:
		// https://api.slack.com/messaging/composing/layouts#when-to-use-attachments
		Attachments: []attachment{
			{
				Color:      tmpl(sn.settings.Color),
				Title:      title,
				Fallback:   title,
				Footer:     "Grafana v" + sn.appVersion,
				FooterIcon: footerIconURL,
				Ts:         time.Now().Unix(),
				TitleLink:  ruleURL,
				Text:       tmpl(sn.settings.Text),
				Fields:     nil, // TODO. Should be a config.
			},
		},
	}

	if isIncomingWebhook(sn.settings) {
		// Incoming webhooks cannot upload files, instead share images via their URL
		_ = images.WithStoredImages(ctx, l, sn.images, func(_ int, image images.Image) error {
			if image.HasURL() {
				req.Attachments[0].ImageURL = image.URL
				return images.ErrImagesDone
			}
			return nil
		}, alerts...)
	}

	if tmplErr != nil {
		level.Warn(l).Log("msg", "failed to template Slack message", "err", tmplErr.Error())
	}

	mentionsBuilder := strings.Builder{}
	appendSpace := func() {
		if mentionsBuilder.Len() > 0 {
			mentionsBuilder.WriteString(" ")
		}
	}

	mentionChannel := strings.TrimSpace(sn.settings.MentionChannel)
	if mentionChannel != "" {
		mentionsBuilder.WriteString(fmt.Sprintf("<!%s|%s>", mentionChannel, mentionChannel))
	}

	if len(sn.settings.MentionGroups) > 0 {
		appendSpace()
		for _, g := range sn.settings.MentionGroups {
			mentionsBuilder.WriteString(fmt.Sprintf("<!subteam^%s>", tmpl(g)))
		}
	}

	if len(sn.settings.MentionUsers) > 0 {
		appendSpace()
		for _, u := range sn.settings.MentionUsers {
			mentionsBuilder.WriteString(fmt.Sprintf("<@%s>", tmpl(u)))
		}
	}

	if mentionsBuilder.Len() > 0 {
		// Use markdown-formatted pretext for any mentions.
		req.Attachments[0].MrkdwnIn = []string{"pretext"}
		req.Attachments[0].Pretext = mentionsBuilder.String()
	}

	return req, data, nil
}

func (sn *Notifier) sendSlackMessage(ctx context.Context, m *slackMessage, l log.Logger) (slackMessageResponse, error) {
	b, err := json.Marshal(m)
	if err != nil {
		return slackMessageResponse{}, fmt.Errorf("failed to marshal Slack message: %w", err)
	}

	level.Debug(l).Log("msg", "sending Slack API request", "url", sn.settings.URL, "data", string(b))
	request, err := http.NewRequestWithContext(ctx, http.MethodPost, sn.settings.URL, bytes.NewReader(b))
	if err != nil {
		return slackMessageResponse{}, fmt.Errorf("failed to create HTTP request: %w", err)
	}

	request.Header.Set("Content-Type", "application/json; charset=utf-8")
	request.Header.Set("User-Agent", "Grafana")
	if sn.settings.Token == "" {
		if sn.settings.URL == APIURL {
			panic("Token should be set when using the Slack chat API")
		}
		level.Debug(l).Log("msg", "Looks like we are using an incoming webhook, no Authorization header required")
	} else {
		level.Debug(l).Log("msg", "Looks like we are using the Slack API, have set the Bearer token for this request")
		request.Header.Set("Authorization", "Bearer "+sn.settings.Token)
	}

	slackResp, err := sn.sendMessageFn(ctx, request, l)
	if err != nil {
		return slackMessageResponse{}, err
	}

	return slackResp, nil
}

// createImageMultipart returns the multipart/form-data request and headers for the url from getUploadURL
// It returns an error if the image does not exist or there was an error preparing the
// multipart form.
func (sn *Notifier) createImageMultipart(f images.ImageContent, l log.Logger) (http.Header, []byte, error) {
	buf := bytes.Buffer{}
	w := multipart.NewWriter(&buf)
	defer func() {
		if err := w.Close(); err != nil {
			level.Error(l).Log("msg", "Failed to close multipart writer", "err", err)
		}
	}()

	fw, err := w.CreateFormFile("filename", f.Name)
	if err != nil {
		return nil, nil, fmt.Errorf("failed to create form file: %w", err)
	}

	if _, err := fw.Write(f.Content); err != nil {
		return nil, nil, fmt.Errorf("failed to write file to form: %w", err)
	}

	if err := w.Close(); err != nil {
		return nil, nil, fmt.Errorf("failed to close multipart writer: %w", err)
	}

	b := buf.Bytes()
	headers := http.Header{}
	headers.Set("Content-Type", w.FormDataContentType())
	return headers, b, nil
}

func (sn *Notifier) sendMultipart(ctx context.Context, uploadURL string, headers http.Header, data io.Reader, l log.Logger) error {
	level.Debug(l).Log("msg", "Sending multipart request", "url", uploadURL)

	req, err := http.NewRequestWithContext(ctx, http.MethodPost, uploadURL, data)
	if err != nil {
		return fmt.Errorf("failed to create request: %w", err)
	}
	for k, v := range headers {
		req.Header[k] = v
	}
	req.Header.Set("Authorization", "Bearer "+sn.settings.Token)

	return sn.uploadFileFn(ctx, req, l)
}

// uploadImage shares the image to the channel names or IDs. It returns an error if the file
// does not exist, or if there was an error either preparing or sending the multipart/form-data
// request.
func (sn *Notifier) uploadImage(ctx context.Context, image images.Image, channelID, comment, threadTs string, l log.Logger) error {
	level.Debug(l).Log("msg", "Retrieving image data")
	f, err := image.RawData(ctx)
	if err != nil {
		return err
	}

	// get the upload url
	uploadURLResponse, err := sn.getUploadURL(ctx, f.Name, len(f.Content), l)
	if err != nil {
		return fmt.Errorf("failed to get upload URL: %w", err)
	}

	headers, data, err := sn.createImageMultipart(f, l)
	if err != nil {
		return fmt.Errorf("failed to create multipart form: %w", err)
	}

	// upload the image
	level.Debug(l).Log("msg", "Uploading image", "image", f.Name)
	uploadErr := sn.sendMultipart(ctx, uploadURLResponse.UploadURL, headers, bytes.NewReader(data), l)
	if uploadErr != nil {
		return fmt.Errorf("failed to upload image: %w", uploadErr)
	}
	// complete file upload to upload the image to the channel/thread with the comment
	// need to use uploadURLResponse.FileID to complete the upload
	err = sn.finalizeUpload(ctx, uploadURLResponse.FileID, channelID, threadTs, comment, l)
	if err != nil {
		return fmt.Errorf("failed to finalize upload: %w", err)
	}
	return nil
}

// getUploadURL returns the URL to upload the image to. It returns an error if the image cannot be uploaded.
func (sn *Notifier) getUploadURL(ctx context.Context, filename string, imageSize int, l log.Logger) (*FileUploadURLResponse, error) {
	apiEndpoint, err := endpointURL(sn.settings, "files.getUploadURLExternal")
	if err != nil {
		return nil, fmt.Errorf("failed to get URL for files.getUploadURLExternal: %w", err)
	}

	data := url.Values{}
	data.Set("filename", filename)
	data.Set("length", fmt.Sprintf("%d", imageSize))

	url := fmt.Sprintf("%s?%s", apiEndpoint, data.Encode())

	req, err := http.NewRequestWithContext(ctx, http.MethodGet, url, nil)
	if err != nil {
		return nil, fmt.Errorf("failed to create request: %w", err)
	}
	req.Header.Set("Content-Type", "application/x-www-form-urlencoded; charset=utf-8")
	req.Header.Set("Authorization", "Bearer "+sn.settings.Token)
	return sn.initFileUploadFn(ctx, req, l)
}

func (sn *Notifier) finalizeUpload(ctx context.Context, fileID, channelID, threadTs, comment string, l log.Logger) error {
	completeUploadEndpoint, err := endpointURL(sn.settings, "files.completeUploadExternal")
	if err != nil {
		return fmt.Errorf("failed to get URL for files.completeUploadExternal: %w", err)
	}
	// make json request to complete the upload
	body := CompleteFileUploadRequest{
		Files: []struct {
			ID string `json:"id"`
		}{
			{ID: fileID},
		},
		ChannelID:      channelID,
		ThreadTs:       threadTs,
		InitialComment: comment,
	}
	completeUploadData, err := json.Marshal(body)
	if err != nil {
		return fmt.Errorf("failed to marshal complete upload request: %w", err)
	}
	completeUploadReq, err := http.NewRequestWithContext(ctx, http.MethodPost, completeUploadEndpoint, bytes.NewReader(completeUploadData))
	if err != nil {
		return fmt.Errorf("failed to create complete upload request: %w", err)
	}
	completeUploadReq.Header.Set("Content-Type", "application/json; charset=utf-8")
	completeUploadReq.Header.Set("Authorization", "Bearer "+sn.settings.Token)
	return sn.completeFileUploadFn(ctx, completeUploadReq, l)
}

func (sn *Notifier) SendResolved() bool {
	return !sn.GetDisableResolveMessage()
}

// initialCommentForImage returns the initial comment for the image.
// Here is an example of the initial comment for an alert called
// AlertName with two labels:
//
//	Resolved|Firing: AlertName, Labels: A=B, C=D
//
// where Resolved|Firing and Labels is in bold text.
func initialCommentForImage(alert templates.ExtendedAlert) (string, string) {
	titleBuilder := strings.Builder{}

	if alert.Status == string(model.AlertResolved) {
		titleBuilder.WriteString("*Resolved*:")
	} else {
		titleBuilder.WriteString("*Firing*:")
	}

	titleBuilder.WriteString(" ")
	if alert.Labels != nil {
		titleBuilder.WriteString(string(alert.Labels[model.AlertNameLabel]))
	}

	textBuilder := strings.Builder{}
	textBuilder.WriteString("*Labels*: ")
	if len(alert.Labels) == 0 {
		textBuilder.WriteString("None")
	} else {
		// Write all labels except the first one, which is the alert name.
		textBuilder.WriteString(alert.Labels.SortedPairs()[1:].String())
	}

	return titleBuilder.String(), textBuilder.String()
}

func errorForStatusCode(logger log.Logger, statusCode int) error {
	if statusCode < http.StatusOK {
		level.Error(logger).Log("msg", "Unexpected 1xx response", "status", statusCode)
		return fmt.Errorf("unexpected 1xx status code: %d", statusCode)
	} else if statusCode >= 300 && statusCode < 400 {
		level.Error(logger).Log("msg", "Unexpected 3xx response", "status", statusCode)
		return fmt.Errorf("unexpected 3xx status code: %d", statusCode)
	} else if statusCode >= http.StatusInternalServerError {
		level.Error(logger).Log("msg", "Unexpected 5xx response", "status", statusCode)
		return fmt.Errorf("unexpected 5xx status code: %d", statusCode)
	}
	return nil
}

// sendSlackMessage sends a request to the Slack API.
// Stubbable by tests.
func sendSlackMessage(_ context.Context, req *http.Request, logger log.Logger) (slackMessageResponse, error) {
	resp, err := slackClient.Do(req)
	if err != nil {
		return slackMessageResponse{}, fmt.Errorf("failed to send request: %w", err)
	}

	defer func() {
		if err := resp.Body.Close(); err != nil {
			level.Warn(logger).Log("msg", "Failed to close response body", "err", err)
		}
	}()

	if err := errorForStatusCode(logger, resp.StatusCode); err != nil {
		return slackMessageResponse{}, err
	}

	content := resp.Header.Get("Content-Type")
	if strings.HasPrefix(content, "application/json") {
		return handleSlackMessageJSONResponse(resp, logger)
	}
	// If the response is not JSON it could be the response to an incoming webhook
	return slackMessageResponse{}, handleSlackIncomingWebhookResponse(resp, logger)
}

func handleSlackIncomingWebhookResponse(resp *http.Response, logger log.Logger) error {
	b, err := io.ReadAll(resp.Body)
	if err != nil {
		return fmt.Errorf("failed to read response: %w", err)
	}

	// Incoming webhooks return the string "ok" on success
	if bytes.Equal(b, []byte("ok")) {
		level.Debug(logger).Log("msg", "The incoming webhook was successful")
		return nil
	}

	level.Debug(logger).Log("msg", "Incoming webhook was unsuccessful", "status", resp.StatusCode, "body", string(b))

	// There are a number of known errors that we can check. The documentation incoming webhooks
	// errors can be found at https://api.slack.com/messaging/webhooks#handling_errors and
	// https://api.slack.com/changelog/2016-05-17-changes-to-errors-for-incoming-webhooks
	if bytes.Equal(b, []byte("user_not_found")) {
		return errors.New("the user does not exist or is invalid")
	}

	if bytes.Equal(b, []byte("channel_not_found")) {
		return errors.New("the channel does not exist or is invalid")
	}

	if bytes.Equal(b, []byte("channel_is_archived")) {
		return errors.New("cannot send an incoming webhook for an archived channel")
	}

	if bytes.Equal(b, []byte("posting_to_general_channel_denied")) {
		return errors.New("cannot send an incoming webhook to the #general channel")
	}

	if bytes.Equal(b, []byte("no_service")) {
		return errors.New("the incoming webhook is either disabled, removed, or invalid")
	}

	if bytes.Equal(b, []byte("no_text")) {
		return errors.New("cannot send an incoming webhook without a message")
	}

	return fmt.Errorf("failed incoming webhook: %s", string(b))
}

func handleSlackMessageJSONResponse(resp *http.Response, logger log.Logger) (slackMessageResponse, error) {
	b, err := io.ReadAll(resp.Body)
	if err != nil {
		return slackMessageResponse{}, fmt.Errorf("failed to read response: %w", err)
	}

	if len(b) == 0 {
		level.Error(logger).Log("msg", "Expected JSON but got empty response")
		return slackMessageResponse{}, errors.New("unexpected empty response")
	}

	// Slack responds to some requests with a JSON document, that might contain an error.
	result := struct {
		CommonAPIResponse
		slackMessageResponse
	}{}

	if err := json.Unmarshal(b, &result); err != nil {
		level.Error(logger).Log("msg", "Failed to unmarshal response", "body", string(b), "err", err)
		return slackMessageResponse{}, fmt.Errorf("failed to unmarshal response: %w", err)
	}

	if !result.OK {
		level.Error(logger).Log("msg", "The request was unsuccessful", "body", string(b), "err", result.Error)
		return slackMessageResponse{}, fmt.Errorf("failed to send request: %s", result.Error)
	}

	level.Debug(logger).Log("msg", "The request was successful")
	return result.slackMessageResponse, nil
}

func initFileUpload(_ context.Context, req *http.Request, logger log.Logger) (*FileUploadURLResponse, error) {
	resp, err := slackClient.Do(req)
	if err != nil {
		return nil, fmt.Errorf("failed to send request: %w", err)
	}

	defer func() {
		if err := resp.Body.Close(); err != nil {
			level.Warn(logger).Log("msg", "Failed to close response body", "err", err)
		}
	}()

	if err := errorForStatusCode(logger, resp.StatusCode); err != nil {
		return nil, err
	}

	content := resp.Header.Get("Content-Type")
	if strings.HasPrefix(content, "application/json") {
		b, err := io.ReadAll(resp.Body)
		if err != nil {
			return nil, fmt.Errorf("failed to read response: %w", err)
		}

		if len(b) == 0 {
			level.Error(logger).Log("msg", "Expected JSON but got empty response")
			return nil, errors.New("unexpected empty response")
		}

		// Slack responds to some requests with a JSON document, that might contain an error.
		result := struct {
			CommonAPIResponse
			FileUploadURLResponse
		}{}

		if err := json.Unmarshal(b, &result); err != nil {
			level.Error(logger).Log("msg", "Failed to unmarshal response", "body", string(b), "err", err)
			return nil, fmt.Errorf("failed to unmarshal response: %w", err)
		}

		if !result.OK {
			level.Error(logger).Log("msg", "The request was unsuccessful", "body", string(b), "err", result.Error)
			return nil, fmt.Errorf("failed to send request: %s", result.Error)
		}

		level.Debug(logger).Log("msg", "The request was successful")
		return &result.FileUploadURLResponse, nil
	}

	return nil, fmt.Errorf("unexpected content type: %s", content)
}

func uploadFile(_ context.Context, req *http.Request, logger log.Logger) error {
	resp, err := slackClient.Do(req)
	if err != nil {
		return fmt.Errorf("failed to send request: %w", err)
	}
	// no need to check body, just check the status code
	return errorForStatusCode(logger, resp.StatusCode)
}

func completeFileUpload(_ context.Context, req *http.Request, logger log.Logger) error {
	resp, err := slackClient.Do(req)
	if err != nil {
		return fmt.Errorf("failed to send request: %w", err)
	}

	defer func() {
		if err := resp.Body.Close(); err != nil {
			level.Warn(logger).Log("msg", "Failed to close response body", "err", err)
		}
	}()

	if err := errorForStatusCode(logger, resp.StatusCode); err != nil {
		return err
	}
	content := resp.Header.Get("Content-Type")
	if strings.HasPrefix(content, "application/json") {
		b, err := io.ReadAll(resp.Body)
		if err != nil {
			return fmt.Errorf("failed to read response: %w", err)
		}

		if len(b) == 0 {
			level.Error(logger).Log("msg", "Expected JSON but got empty response")
			return errors.New("unexpected empty response")
		}

		// Slack responds to some requests with a JSON document, that might contain an error.
		result := CommonAPIResponse{}

		if err := json.Unmarshal(b, &result); err != nil {
			level.Error(logger).Log("msg", "Failed to unmarshal response", "body", string(b), "err", err)
			return fmt.Errorf("failed to unmarshal response: %w", err)
		}

		if !result.OK {
			level.Error(logger).Log("msg", "The request was unsuccessful", "body", string(b), "err", result.Error)
			return fmt.Errorf("failed to send request: %s", result.Error)
		}

		level.Debug(logger).Log("msg", "The request was successful")
		return nil
	}

	return fmt.Errorf("unexpected content type: %s", content)
}<|MERGE_RESOLUTION|>--- conflicted
+++ resolved
@@ -210,8 +210,7 @@
 			if slackResp.Channel != "" {
 				channelID = slackResp.Channel
 			}
-<<<<<<< HEAD
-			err := sn.uploadImage(ctx, image, channelID, fmt.Sprintf("%s, %s", title, text), slackResp.Ts)
+			err := sn.uploadImage(ctx, image, channelID, fmt.Sprintf("%s, %s", title, text), slackResp.Ts, l)
 			if err != nil {
 				// Failed to upload image. This could either be due to the raw image not being available or an error
 				// in the upload process. If the image provider doesn't support uploading we attempt to fallback to
@@ -241,15 +240,12 @@
 						},
 					},
 				}
-				_, err := sn.sendSlackMessage(ctx, imageMessage)
+				_, err := sn.sendSlackMessage(ctx, imageMessage, l)
 				if err != nil {
 					return fmt.Errorf("failed to send fallback image message: %w", err)
 				}
 			}
 			return nil
-=======
-			return sn.uploadImage(ctx, image, channelID, comment, slackResp.Ts, l)
->>>>>>> 6e476b0b
 		}, alerts...); err != nil {
 			// Do not return an error here as we might have exceeded the rate limit for uploading files
 			level.Error(l).Log("msg", "Failed to upload image", "err", err)
